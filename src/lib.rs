// Copyright (C) 2014 The 6502-rs Developers
// All rights reserved.
//
// Redistribution and use in source and binary forms, with or without
// modification, are permitted provided that the following conditions
// are met:
// 1. Redistributions of source code must retain the above copyright
//    notice, this list of conditions and the following disclaimer.
// 2. Redistributions in binary form must reproduce the above copyright
//    notice, this list of conditions and the following disclaimer in the
//    documentation and/or other materials provided with the distribution.
// 3. Neither the names of the copyright holders nor the names of any
//    contributors may be used to endorse or promote products derived from this
//    software without specific prior written permission.
//
// THIS SOFTWARE IS PROVIDED BY THE COPYRIGHT HOLDERS AND CONTRIBUTORS "AS IS"
// AND ANY EXPRESS OR IMPLIED WARRANTIES, INCLUDING, BUT NOT LIMITED TO, THE
// IMPLIED WARRANTIES OF MERCHANTABILITY AND FITNESS FOR A PARTICULAR PURPOSE
// ARE DISCLAIMED. IN NO EVENT SHALL THE COPYRIGHT HOLDER OR CONTRIBUTORS BE
// LIABLE FOR ANY DIRECT, INDIRECT, INCIDENTAL, SPECIAL, EXEMPLARY, OR
// CONSEQUENTIAL DAMAGES (INCLUDING, BUT NOT LIMITED TO, PROCUREMENT OF
// SUBSTITUTE GOODS OR SERVICES; LOSS OF USE, DATA, OR PROFITS; OR BUSINESS
// INTERRUPTION) HOWEVER CAUSED AND ON ANY THEORY OF LIABILITY, WHETHER IN
// CONTRACT, STRICT LIABILITY, OR TORT (INCLUDING NEGLIGENCE OR OTHERWISE)
// ARISING IN ANY WAY OUT OF THE USE OF THIS SOFTWARE, EVEN IF ADVISED OF THE
// POSSIBILITY OF SUCH DAMAGE.

// Needed for debug! / log! macros
#[macro_use]
extern crate log;

pub mod util;
pub mod address;
pub mod instruction;
pub mod machine;
pub mod memory;
<<<<<<< HEAD
pub mod registers;
pub mod ic_timer;
=======
pub mod registers;
>>>>>>> 7210ee7d
<|MERGE_RESOLUTION|>--- conflicted
+++ resolved
@@ -34,9 +34,5 @@
 pub mod instruction;
 pub mod machine;
 pub mod memory;
-<<<<<<< HEAD
 pub mod registers;
-pub mod ic_timer;
-=======
-pub mod registers;
->>>>>>> 7210ee7d
+pub mod ic_timer;