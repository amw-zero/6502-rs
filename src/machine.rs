// Copyright (C) 2014 The 6502-rs Developers
// All rights reserved.
//
// Redistribution and use in source and binary forms, with or without
// modification, are permitted provided that the following conditions
// are met:
// 1. Redistributions of source code must retain the above copyright
//    notice, this list of conditions and the following disclaimer.
// 2. Redistributions in binary form must reproduce the above copyright
//    notice, this list of conditions and the following disclaimer in the
//    documentation and/or other materials provided with the distribution.
// 3. Neither the names of the copyright holders nor the names of any
//    contributors may be used to endorse or promote products derived from this
//    software without specific prior written permission.
//
// THIS SOFTWARE IS PROVIDED BY THE COPYRIGHT HOLDERS AND CONTRIBUTORS "AS IS"
// AND ANY EXPRESS OR IMPLIED WARRANTIES, INCLUDING, BUT NOT LIMITED TO, THE
// IMPLIED WARRANTIES OF MERCHANTABILITY AND FITNESS FOR A PARTICULAR PURPOSE
// ARE DISCLAIMED. IN NO EVENT SHALL THE COPYRIGHT HOLDER OR CONTRIBUTORS BE
// LIABLE FOR ANY DIRECT, INDIRECT, INCIDENTAL, SPECIAL, EXEMPLARY, OR
// CONSEQUENTIAL DAMAGES (INCLUDING, BUT NOT LIMITED TO, PROCUREMENT OF
// SUBSTITUTE GOODS OR SERVICES; LOSS OF USE, DATA, OR PROFITS; OR BUSINESS
// INTERRUPTION) HOWEVER CAUSED AND ON ANY THEORY OF LIABILITY, WHETHER IN
// CONTRACT, STRICT LIABILITY, OR TORT (INCLUDING NEGLIGENCE OR OTHERWISE)
// ARISING IN ANY WAY OUT OF THE USE OF THIS SOFTWARE, EVEN IF ADVISED OF THE
// POSSIBILITY OF SUCH DAMAGE.

use std;

use address::{Address, AddressDiff};
use instruction;
use instruction::{DecodedInstr, Instruction, OpInput};
use memory::Memory;
use registers::{ Registers, StackPointer, Status, StatusArgs };
use registers::{ PS_NEGATIVE, PS_DECIMAL_MODE, PS_OVERFLOW, PS_ZERO, PS_CARRY,
                 PS_DISABLE_INTERRUPTS };

<<<<<<< HEAD
=======
#[derive(Copy)]
>>>>>>> 7210ee7d
pub struct Machine {
    pub registers:    Registers,
    pub memory:       Memory,
        irq_sender:   Sender<()>,
        irq_receiver: Receiver<()>
}

impl Machine {
    pub fn new() -> Machine {
        let (sender, receiver) = channel::<()>();

        Machine{
            registers:    Registers::new(),
            memory:       Memory::new(),
            irq_sender:   sender,
            irq_receiver: receiver
        }
    }

    pub fn reset(&mut self) {
    	*self = Machine::new();
    }

    pub fn fetch_next_and_decode(&mut self) -> Option<DecodedInstr> {
        let x: u8 = self.memory.get_byte(self.registers.program_counter);

        match instruction::OPCODES[x as usize] {
            Some((instr, am)) => {
                let extra_bytes = am.extra_bytes();
                let num_bytes = AddressDiff(1) + extra_bytes;

                let data_start = self.registers.program_counter
                               + AddressDiff(1);

                let slice = self.memory.get_slice(data_start, extra_bytes);
                let am_out = am.process(self, slice);

                // Increment program counter
                self.registers.program_counter =
                    self.registers.program_counter + num_bytes;

                Some((instr, am_out))
            }
            _ => None
        }
    }

    pub fn execute_instruction(&mut self, decoded_instr: DecodedInstr) {
        match decoded_instr {
            (Instruction::ADC, OpInput::UseImmediate(val)) => {
                debug!("add with carry immediate: {}", val);
                self.add_with_carry(val as i8);
            }
            (Instruction::ADC, OpInput::UseAddress(addr)) => {
                let val = self.memory.get_byte(addr) as i8;
                debug!("add with carry. address: {:?}. value: {}", addr, val);
                self.add_with_carry(val);
            }

            (Instruction::AND, OpInput::UseImmediate(val)) => {
                self.and(val as i8);
            }
            (Instruction::AND, OpInput::UseAddress(addr)) => {
                let val = self.memory.get_byte(addr) as i8;
                self.and(val as i8);
            }

            (Instruction::ASL, OpInput::UseImplied) => {
                // Accumulator mode
                let mut val = self.registers.accumulator as u8;
                Machine::shift_left_with_flags(&mut val,
                                               &mut self.registers.status);
                self.registers.accumulator = val as i8;

            }
            (Instruction::ASL, OpInput::UseAddress(addr)) => {
                Machine::shift_left_with_flags(
                    self.memory.get_byte_mut_ref(addr),
                    &mut self.registers.status);
            }

            (Instruction::BCC, OpInput::UseRelative(rel)) => {
                let addr = self.registers.program_counter
                         + AddressDiff(rel as i32);
                self.branch_if_carry_clear(addr);
            }

            (Instruction::BCS, OpInput::UseRelative(rel)) => {
                let addr = self.registers.program_counter
                         + AddressDiff(rel as i32);
                self.branch_if_carry_set(addr);
            }

            (Instruction::BEQ, OpInput::UseRelative(rel)) => {
                let addr = self.registers.program_counter
                         + AddressDiff(rel as i32);
                self.branch_if_equal(addr);
            }

            (Instruction::BIT, OpInput::UseAddress(addr)) => {
                let a: u8 = self.registers.accumulator as u8;
                let m: u8 = self.memory.get_byte(addr);
                let res = a & m;

                // The zero flag is set based on the result of the 'and'.
                let is_zero = 0 == res;

                // The N flag is set to bit 7 of the byte from memory.
                let bit7 = 0 != (0x80 & res);

                // The V flag is set to bit 6 of the byte from memory.
                let bit6 = 0 != (0x40 & res);

                self.registers.status.set_with_mask(
                    PS_ZERO | PS_NEGATIVE | PS_OVERFLOW,
                    Status::new(StatusArgs { zero: is_zero,
                                             negative: bit7,
                                             overflow: bit6,
                                             ..StatusArgs::none() } ));
            }

            (Instruction::BMI, OpInput::UseRelative(rel)) => {
                let addr = self.registers.program_counter
                         + AddressDiff(rel as i32);
                debug!("branch if minus relative. address: {:?}", addr);
                self.branch_if_minus(addr);
            }

            (Instruction::BPL, OpInput::UseRelative(rel)) => {
                let addr = self.registers.program_counter
                         + AddressDiff(rel as i32);
                self.branch_if_positive(addr);
            }

            (Instruction::BVC, OpInput::UseRelative(rel)) => {
                let addr = self.registers.program_counter
                         + AddressDiff(rel as i32);
                self.branch_if_overflow_clear(addr);
            }

            (Instruction::BVS, OpInput::UseRelative(rel)) => {
                let addr = self.registers.program_counter
                         + AddressDiff(rel as i32);
                self.branch_if_overflow_set(addr);
            }

            (Instruction::CLC, OpInput::UseImplied) => {
                self.registers.status.and(!PS_CARRY);
            }
            (Instruction::CLD, OpInput::UseImplied) => {
                self.registers.status.and(!PS_DECIMAL_MODE);
            }
            (Instruction::CLI, OpInput::UseImplied) => {
                self.registers.status.and(!PS_DISABLE_INTERRUPTS);
            }
            (Instruction::CLV, OpInput::UseImplied) => {
                self.registers.status.and(!PS_OVERFLOW);
            }

            (Instruction::CMP, OpInput::UseImmediate(val)) => {
                self.compare_with_a_register(val);
            }
            (Instruction::CMP, OpInput::UseAddress(addr)) => {
                let val = self.memory.get_byte(addr);
                self.compare_with_a_register(val);
            }

            (Instruction::CPX, OpInput::UseImmediate(val)) => {
                self.compare_with_x_register(val);
            }
            (Instruction::CPX, OpInput::UseAddress(addr)) => {
                let val = self.memory.get_byte(addr);
                self.compare_with_x_register(val);
            }

            (Instruction::CPY, OpInput::UseImmediate(val)) => {
                self.compare_with_y_register(val);
            }
            (Instruction::CPY, OpInput::UseAddress(addr)) => {
                let val = self.memory.get_byte(addr);
                self.compare_with_y_register(val);
            }

            (Instruction::DEC, OpInput::UseAddress(addr)) => {
                self.decrement_memory(addr)
            }

            (Instruction::DEX, OpInput::UseImplied) => {
                self.dec_x();
            }

            (Instruction::EOR, OpInput::UseImmediate(val)) => {
                self.exclusive_or(val);
            }
            (Instruction::EOR, OpInput::UseAddress(addr)) => {
                let val = self.memory.get_byte(addr);
                self.exclusive_or(val);
            }

            (Instruction::INC, OpInput::UseAddress(addr)) => {
                 let m = self.memory.get_byte(addr);
                 let m = m + 1;
                 self.memory.set_byte(addr, m);
                 let i = m as i8;
                 Machine::set_flags_from_i8(&mut self.registers.status, i);
            }
            (Instruction::INX, OpInput::UseImplied) => {
                let x = self.registers.index_x + 1;
                self.load_x_register(x);
            }
            (Instruction::INY, OpInput::UseImplied) => {
                let y = self.registers.index_y + 1;
                self.load_y_register(y);
            }

            (Instruction::JMP, OpInput::UseAddress(addr)) => {
                self.jump(addr)
            }

            (Instruction::LDA, OpInput::UseImmediate(val)) => {
                debug!("load A immediate: {}", val);
                self.load_accumulator(val as i8);
            }
            (Instruction::LDA, OpInput::UseAddress(addr)) => {
                let val = self.memory.get_byte(addr);
                debug!("load A. address: {:?}. value: {}", addr, val);
                self.load_accumulator(val as i8);
            }

            (Instruction::LDX, OpInput::UseImmediate(val)) => {
                debug!("load X immediate: {}", val);
                self.load_x_register(val as i8);
            }
            (Instruction::LDX, OpInput::UseAddress(addr)) => {
                let val = self.memory.get_byte(addr);
                debug!("load X. address: {:?}. value: {}", addr, val);
                self.load_x_register(val as i8);
            }

            (Instruction::LDY, OpInput::UseImmediate(val)) => {
                debug!("load Y immediate: {}", val);
                self.load_y_register(val as i8);
            }
            (Instruction::LDY, OpInput::UseAddress(addr)) => {
                let val = self.memory.get_byte(addr);
                debug!("load Y. address: {:?}. value: {}", addr, val);
                self.load_y_register(val as i8);
            }

            (Instruction::LSR, OpInput::UseImplied) => {
                // Accumulator mode
                let mut val = self.registers.accumulator as u8;
                Machine::shift_right_with_flags(&mut val,
                                                &mut self.registers.status);
                self.registers.accumulator = val as i8;
            }
            (Instruction::LSR, OpInput::UseAddress(addr)) => {
                Machine::shift_right_with_flags(
                    self.memory.get_byte_mut_ref(addr),
                    &mut self.registers.status);
            }

            (Instruction::ORA, OpInput::UseImmediate(val)) => {
                self.inclusive_or(val);
            }
            (Instruction::ORA, OpInput::UseAddress(addr)) => {
                let val = self.memory.get_byte(addr);
                self.inclusive_or(val);
            }

            (Instruction::PHA, OpInput::UseImplied) => {
                // Push accumulator
                let val = self.registers.accumulator as u8;
                self.push_on_stack(val);
            }
            (Instruction::PHP, OpInput::UseImplied) => {
                // Push status
                let val = self.registers.status.bits();
                self.push_on_stack(val);
            }
            (Instruction::PLA, OpInput::UseImplied) => {
                // Pull accumulator
                let val: u8 = self.pull_from_stack();
                self.registers.accumulator = val as i8;
            }
            (Instruction::PLP, OpInput::UseImplied) => {
                // Pull status
                let val: u8 = self.pull_from_stack();
                // The `truncate` here won't do anything because we have a
                // constant for the single unused flags bit. This probably
                // corresponds to the behavior of the 6502...? FIXME: verify
                self.registers.status = Status::from_bits_truncate(val);
            }

            (Instruction::ROL, OpInput::UseImplied) => {
                // Accumulator mode
                let mut val = self.registers.accumulator as u8;
                Machine::rotate_left_with_flags(&mut val,
                                                &mut self.registers.status);
                self.registers.accumulator = val as i8;
            }
            (Instruction::ROL, OpInput::UseAddress(addr)) => {
                Machine::rotate_left_with_flags(
                    self.memory.get_byte_mut_ref(addr),
                    &mut self.registers.status);
            }
            (Instruction::ROR, OpInput::UseImplied) => {
                // Accumulator mode
                let mut val = self.registers.accumulator as u8;
                Machine::rotate_right_with_flags(&mut val,
                                                 &mut self.registers.status);
                self.registers.accumulator = val as i8;
            }
            (Instruction::ROR, OpInput::UseAddress(addr)) => {
                Machine::rotate_right_with_flags(
                    self.memory.get_byte_mut_ref(addr),
                    &mut self.registers.status);
            }

            (Instruction::SBC, OpInput::UseImmediate(val)) => {
                debug!("subtract with carry immediate: {}", val);
                self.subtract_with_carry(val as i8);
            }
            (Instruction::SBC, OpInput::UseAddress(addr)) => {
                let val = self.memory.get_byte(addr) as i8;
                debug!("subtract with carry. address: {:?}. value: {}",
                       addr, val);
                self.subtract_with_carry(val);
            }

            (Instruction::SEC, OpInput::UseImplied) => {
                self.registers.status.or(PS_CARRY);
            }
            (Instruction::SED, OpInput::UseImplied) => {
                self.registers.status.or(PS_DECIMAL_MODE);
            }
            (Instruction::SEI, OpInput::UseImplied) => {
                self.registers.status.or(PS_DISABLE_INTERRUPTS);
            }

            (Instruction::STA, OpInput::UseAddress(addr)) => {
                self.memory.set_byte(addr, self.registers.accumulator as u8);
            }
            (Instruction::STX, OpInput::UseAddress(addr)) => {
                self.memory.set_byte(addr, self.registers.index_x as u8);
            }
            (Instruction::STY, OpInput::UseAddress(addr)) => {
                self.memory.set_byte(addr, self.registers.index_y as u8);
            }

            (Instruction::TAX, OpInput::UseImplied) => {
                let val = self.registers.accumulator;
                self.load_x_register(val);
            }
            (Instruction::TAY, OpInput::UseImplied) => {
                let val = self.registers.accumulator;
                self.load_y_register(val);
            }
            (Instruction::TSX, OpInput::UseImplied) => {
                let StackPointer(val) = self.registers.stack_pointer;
                let val = val as i8;
                self.load_x_register(val);
            }
            (Instruction::TXA, OpInput::UseImplied) => {
                let val = self.registers.index_x;
                self.load_accumulator(val);
            }
            (Instruction::TXS, OpInput::UseImplied) => {
                // Note that this is the only 'transfer' instruction that does
                // NOT set the zero and negative flags. (Because the target
                // is the stack pointer)
                let val = self.registers.index_x;
                self.registers.stack_pointer = StackPointer(val as u8);
            }
            (Instruction::TYA, OpInput::UseImplied) => {
                let val = self.registers.index_y;
                self.load_accumulator(val);
            }

            (Instruction::NOP, OpInput::UseImplied) => {
                debug!("NOP instruction");
            }
            (_, _) => {
                debug!("attempting to execute unimplemented or invalid \
                        instruction");
            }
        };
    }

    pub fn run(&mut self) {
        loop {
            if let Some(decoded_instr) = self.fetch_next_and_decode() {
                self.execute_instruction(decoded_instr);
            } else {
                break
            }
        }
    }

    pub fn clone_irq_sender(&self) -> Sender<()> {
        self.irq_sender.clone()
    }

    fn set_flags_from_i8(status: &mut Status, value: i8) {
        let is_zero = value == 0;
        let is_negative = value < 0;

        status.set_with_mask(
            PS_ZERO | PS_NEGATIVE,
            Status::new(StatusArgs { zero: is_zero,
                                     negative: is_negative,
                                     ..StatusArgs::none() } ));
    }

    fn shift_left_with_flags(p_val: &mut u8, status: &mut Status) {
        let mask = 1 << 7;
        let is_bit_7_set = (*p_val & mask) == mask;
        let shifted = (*p_val & !(1 << 7)) << 1;
        *p_val = shifted;
        status.set_with_mask(
            PS_CARRY,
            Status::new(StatusArgs { carry: is_bit_7_set,
                                     ..StatusArgs::none() } ));
        Machine::set_flags_from_i8(status, *p_val as i8);
    }

    fn shift_right_with_flags(p_val: &mut u8, status: &mut Status) {
        let mask = 1;
        let is_bit_0_set = (*p_val & mask) == mask;
        *p_val = *p_val >> 1;
        status.set_with_mask(
            PS_CARRY,
            Status::new(StatusArgs { carry: is_bit_0_set,
                                     ..StatusArgs::none() } ));
        Machine::set_flags_from_i8(status, *p_val as i8);
    }

    fn rotate_left_with_flags(p_val: &mut u8, status: &mut Status) {
        let is_carry_set = status.contains(PS_CARRY);
        let mask = 1 << 7;
        let is_bit_7_set = (*p_val & mask) == mask;
        let shifted = (*p_val & !(1 << 7)) << 1;
        *p_val = shifted + if is_carry_set { 1 } else { 0 };
        status.set_with_mask(
            PS_CARRY,
            Status::new(StatusArgs { carry: is_bit_7_set,
                                     ..StatusArgs::none() } ));
        Machine::set_flags_from_i8(status, *p_val as i8);
    }

    fn rotate_right_with_flags(p_val: &mut u8, status: &mut Status) {
        let is_carry_set = status.contains(PS_CARRY);
        let mask = 1;
        let is_bit_0_set = (*p_val & mask) == mask;
        let shifted = *p_val >> 1;
        *p_val = shifted + if is_carry_set { 1 << 7 } else { 0 };
        status.set_with_mask(
            PS_CARRY,
            Status::new(StatusArgs { carry: is_bit_0_set,
                                     ..StatusArgs::none() } ));
        Machine::set_flags_from_i8(status, *p_val as i8);
    }

    fn set_i8_with_flags(mem: &mut i8, status: &mut Status, value: i8) {
        *mem = value;
        Machine::set_flags_from_i8(status, value);
    }

    fn load_x_register(&mut self, value: i8) {
        Machine::set_i8_with_flags(&mut self.registers.index_x,
                                   &mut self.registers.status,
                                   value);
    }

    fn load_y_register(&mut self, value: i8) {
        Machine::set_i8_with_flags(&mut self.registers.index_y,
                                   &mut self.registers.status,
                                   value);
    }

    fn load_accumulator(&mut self, value: i8) {
        Machine::set_i8_with_flags(&mut self.registers.accumulator,
                                   &mut self.registers.status,
                                   value);
    }

    fn add_with_carry(&mut self, value: i8) {
        if self.registers.status.contains(PS_DECIMAL_MODE) {
            // TODO akeeton: Implement binary-coded decimal.
            debug!("binary-coded decimal not implemented for add_with_carry");
        } else {
            let a_before: i8 = self.registers.accumulator;
            let c_before: i8 = if self.registers.status.contains(PS_CARRY)
                               { 1 } else { 0 };
            let a_after: i8 = a_before + c_before + value;

            debug_assert_eq!(a_after as u8, a_before as u8 + c_before as u8
                                            + value as u8);

            let did_carry = (a_after as u8) < (a_before as u8);

            let did_overflow =
            	   (a_before < 0 && value < 0 && a_after >= 0)
            	|| (a_before > 0 && value > 0 && a_after <= 0);

            let mask = PS_CARRY | PS_OVERFLOW;

            self.registers.status.set_with_mask(mask,
                Status::new(StatusArgs { carry: did_carry,
                                         overflow: did_overflow,
                                         ..StatusArgs::none() } ));

            self.load_accumulator(a_after);

            debug!("accumulator: {}", self.registers.accumulator);
        }
    }

    fn and(&mut self, value: i8) {
        let a_after = self.registers.accumulator & value;
        self.load_accumulator(a_after);
    }

    // TODO: Implement binary-coded decimal
    fn subtract_with_carry(&mut self, value: i8) {
        if self.registers.status.contains(PS_DECIMAL_MODE) {
            debug!("binary-coded decimal not implemented for \
                    subtract_with_carry");
        } else {
            // A - M - (1 - C)

            // nc -- 'not carry'
            let nc: i8 = if self.registers.status.contains(PS_CARRY)
                         { 0 } else { 1 };

            let a_before: i8 = self.registers.accumulator;

            let a_after = a_before - value - nc;

            // The carry flag is set on unsigned overflow.
            let did_carry = (a_after as u8) > (a_before as u8);

            // The overflow flag is set on two's-complement overflow.
            //
            // range of A              is  -128 to 127
            // range of - M - (1 - C)  is  -128 to 128
            //                            -(127 + 1) to -(-128 + 0)
            //
            let over = ((nc == 0 && value < 0) || (nc == 1 && value < -1))
                    && a_before >= 0
                    && a_after < 0;

            let under = (a_before < 0) && (-value - nc < 0)
                     && a_after >= 0;

            let did_overflow = over || under;

            let mask = PS_CARRY | PS_OVERFLOW;

            self.registers.status.set_with_mask(mask,
                Status::new(StatusArgs { carry: did_carry,
                                         overflow: did_overflow,
                                         ..StatusArgs::none() } ));

            self.load_accumulator(a_after);
        }
    }

    fn decrement_memory(&mut self, addr: Address) {
        let value_new = self.memory.get_byte(addr) - 1;

        self.memory.set_byte(addr, value_new);

        let is_negative = (value_new as i8) < 0;
        let is_zero     = value_new == 0;

        self.registers.status.set_with_mask(
            PS_NEGATIVE | PS_ZERO,
            Status::new(StatusArgs { negative: is_negative,
                                     zero:     is_zero,
                                     ..StatusArgs::none() } ));
    }

    fn dec_x(&mut self) {
        let val = self.registers.index_x;
        self.load_x_register(val - 1);
    }

    fn jump(&mut self, addr: Address) {
        self.registers.program_counter = addr;
    }

    fn branch_if_carry_clear(&mut self, addr: Address) {
        if !self.registers.status.contains(PS_CARRY) {
            self.registers.program_counter = addr;
        }
    }

    fn branch_if_carry_set(&mut self, addr: Address) {
        if self.registers.status.contains(PS_CARRY) {
            self.registers.program_counter = addr;
        }
    }

    fn branch_if_equal(&mut self, addr: Address) {
        if self.registers.status.contains(PS_ZERO) {
            self.registers.program_counter = addr;
        }
    }

    fn branch_if_minus(&mut self, addr: Address) {
        if self.registers.status.contains(PS_NEGATIVE) {
            self.registers.program_counter = addr;
        }
    }

    fn branch_if_positive(&mut self, addr: Address) {
        if !self.registers.status.contains(PS_NEGATIVE) {
            self.registers.program_counter = addr;
        }
    }

    fn branch_if_overflow_clear(&mut self, addr: Address) {
        if !self.registers.status.contains(PS_OVERFLOW) {
            self.registers.program_counter = addr;
        }
    }

    fn branch_if_overflow_set(&mut self, addr: Address) {
        if self.registers.status.contains(PS_OVERFLOW) {
            self.registers.program_counter = addr;
        }
    }

    // From http://www.6502.org/tutorials/compare_beyond.html:
    //   If the Z flag is 0, then A <> NUM and BNE will branch
    //   If the Z flag is 1, then A = NUM and BEQ will branch
    //   If the C flag is 0, then A (unsigned) < NUM (unsigned) and BCC will branch
    //   If the C flag is 1, then A (unsigned) >= NUM (unsigned) and BCS will branch
    //   ...
    //   The N flag contains most significant bit of the of the subtraction result.
    fn compare(&mut self, r: i8, val: u8) {
        if r as u8 >= val as u8 {
            self.registers.status.insert(PS_CARRY);
        } else {
            self.registers.status.remove(PS_CARRY);
        }

        if r as i8 == val as i8 {
            self.registers.status.insert(PS_ZERO);
        } else {
            self.registers.status.remove(PS_ZERO);
        }

        let diff: i8 = (r as i8) - (val as i8);
        if diff < 0 {
            self.registers.status.insert(PS_NEGATIVE);
        } else {
            self.registers.status.remove(PS_NEGATIVE);
        }
    }

    fn compare_with_a_register(&mut self, val: u8) {
        let a = self.registers.accumulator;
        self.compare(a, val);
    }

    fn compare_with_x_register(&mut self, val: u8) {
        debug!("compare_with_x_register");

        let x = self.registers.index_x;
        self.compare(x, val);
    }

    fn compare_with_y_register(&mut self, val: u8) {
        let y = self.registers.index_y;
        self.compare(y, val);
    }

    fn exclusive_or(&mut self, val: u8) {
        let a_after = self.registers.accumulator ^ (val as i8);
        self.load_accumulator(a_after);
    }

    fn inclusive_or(&mut self, val: u8) {
        let a_after = self.registers.accumulator | (val as i8);
        self.load_accumulator(a_after);
    }

    fn push_on_stack(&mut self, val: u8) {
        let addr = self.registers.stack_pointer.to_address();
        self.memory.set_byte(addr, val);
        self.registers.stack_pointer.decrement();
    }

    fn pull_from_stack(&mut self) -> u8 {
        let addr = self.registers.stack_pointer.to_address();
        let out = self.memory.get_byte(addr);
        self.registers.stack_pointer.increment();
        out
    }
}

#[allow(unstable)]
impl std::fmt::Show for Machine {
    fn fmt(&self, f: &mut std::fmt::Formatter) -> std::fmt::Result {
        write!(f, "Machine Dump:\n\nAccumulator: {}",
               self.registers.accumulator)
    }
}

#[test]
fn add_with_carry_test() {
    let mut machine = Machine::new();

    machine.add_with_carry(1);
    assert_eq!(machine.registers.accumulator, 1);
    assert_eq!(machine.registers.status.contains(PS_CARRY),    false);
    assert_eq!(machine.registers.status.contains(PS_ZERO),     false);
    assert_eq!(machine.registers.status.contains(PS_NEGATIVE), false);
    assert_eq!(machine.registers.status.contains(PS_OVERFLOW), false);

    machine.add_with_carry(-1);
    assert_eq!(machine.registers.accumulator, 0);
    assert_eq!(machine.registers.status.contains(PS_CARRY),    true);
    assert_eq!(machine.registers.status.contains(PS_ZERO),     true);
    assert_eq!(machine.registers.status.contains(PS_NEGATIVE), false);
    assert_eq!(machine.registers.status.contains(PS_OVERFLOW), false);

    machine.add_with_carry(1);
    assert_eq!(machine.registers.accumulator, 2);
    assert_eq!(machine.registers.status.contains(PS_CARRY),    false);
    assert_eq!(machine.registers.status.contains(PS_ZERO),     false);
    assert_eq!(machine.registers.status.contains(PS_NEGATIVE), false);
    assert_eq!(machine.registers.status.contains(PS_OVERFLOW), false);

    let mut machine = Machine::new();

    machine.add_with_carry(127);
    assert_eq!(machine.registers.accumulator, 127);
    assert_eq!(machine.registers.status.contains(PS_CARRY),    false);
    assert_eq!(machine.registers.status.contains(PS_ZERO),     false);
    assert_eq!(machine.registers.status.contains(PS_NEGATIVE), false);
    assert_eq!(machine.registers.status.contains(PS_OVERFLOW), false);

    machine.add_with_carry(-127);
    assert_eq!(machine.registers.accumulator, 0);
    assert_eq!(machine.registers.status.contains(PS_CARRY),     true);
    assert_eq!(machine.registers.status.contains(PS_ZERO),      true);
    assert_eq!(machine.registers.status.contains(PS_NEGATIVE), false);
    assert_eq!(machine.registers.status.contains(PS_OVERFLOW), false);

    machine.registers.status.remove(PS_CARRY);
    machine.add_with_carry(-128);
    assert_eq!(machine.registers.accumulator, -128);
    assert_eq!(machine.registers.status.contains(PS_CARRY),    false);
    assert_eq!(machine.registers.status.contains(PS_ZERO),     false);
    assert_eq!(machine.registers.status.contains(PS_NEGATIVE),  true);
    assert_eq!(machine.registers.status.contains(PS_OVERFLOW), false);

    machine.add_with_carry(127);
    assert_eq!(machine.registers.accumulator, -1);
    assert_eq!(machine.registers.status.contains(PS_CARRY),    false);
    assert_eq!(machine.registers.status.contains(PS_ZERO),     false);
    assert_eq!(machine.registers.status.contains(PS_NEGATIVE),  true);
    assert_eq!(machine.registers.status.contains(PS_OVERFLOW), false);

    let mut machine = Machine::new();

    machine.add_with_carry(127);
    assert_eq!(machine.registers.accumulator, 127);
    assert_eq!(machine.registers.status.contains(PS_CARRY),    false);
    assert_eq!(machine.registers.status.contains(PS_ZERO),     false);
    assert_eq!(machine.registers.status.contains(PS_NEGATIVE), false);
    assert_eq!(machine.registers.status.contains(PS_OVERFLOW), false);

    machine.add_with_carry(1);
    assert_eq!(machine.registers.accumulator, -128);
    assert_eq!(machine.registers.status.contains(PS_CARRY),    false);
    assert_eq!(machine.registers.status.contains(PS_ZERO),     false);
    assert_eq!(machine.registers.status.contains(PS_NEGATIVE),  true);
    assert_eq!(machine.registers.status.contains(PS_OVERFLOW),  true);
}

#[test]
fn and_test() {
    let mut machine = Machine::new();

    machine.registers.accumulator = 0;
    machine.and(-1);
    assert_eq!(machine.registers.accumulator, 0);
    assert_eq!(machine.registers.status.contains(PS_ZERO),     true);
    assert_eq!(machine.registers.status.contains(PS_NEGATIVE), false);

    machine.registers.accumulator = -1;
    machine.and(0);
    assert_eq!(machine.registers.accumulator, 0);
    assert_eq!(machine.registers.status.contains(PS_ZERO),     true);
    assert_eq!(machine.registers.status.contains(PS_NEGATIVE), false);

    machine.registers.accumulator = -1;
    machine.and(0x0f);
    assert_eq!(machine.registers.accumulator, 0x0f);
    assert_eq!(machine.registers.status.contains(PS_ZERO),     false);
    assert_eq!(machine.registers.status.contains(PS_NEGATIVE), false);

    machine.registers.accumulator = -1;
    machine.and(-128);
    assert_eq!(machine.registers.accumulator, -128);
    assert_eq!(machine.registers.status.contains(PS_ZERO),     false);
    assert_eq!(machine.registers.status.contains(PS_NEGATIVE), true);
}

#[test]
fn subtract_with_carry_test() {
    let mut machine = Machine::new();

    machine.execute_instruction((Instruction::SEC, OpInput::UseImplied));
    machine.registers.accumulator = 0;

    machine.subtract_with_carry(1);
    assert_eq!(machine.registers.accumulator, -1);
    assert_eq!(machine.registers.status.contains(PS_CARRY),    true);
    assert_eq!(machine.registers.status.contains(PS_ZERO),     false);
    assert_eq!(machine.registers.status.contains(PS_NEGATIVE), true);
    assert_eq!(machine.registers.status.contains(PS_OVERFLOW), false);

    machine.execute_instruction((Instruction::SEC, OpInput::UseImplied));
    machine.registers.accumulator = -128;
    machine.subtract_with_carry(1);
    assert_eq!(machine.registers.accumulator, 127);
    assert_eq!(machine.registers.status.contains(PS_CARRY),    false);
    assert_eq!(machine.registers.status.contains(PS_ZERO),     false);
    assert_eq!(machine.registers.status.contains(PS_NEGATIVE), false);
    assert_eq!(machine.registers.status.contains(PS_OVERFLOW), true);

    machine.execute_instruction((Instruction::SEC, OpInput::UseImplied));
    machine.registers.accumulator = 127;
    machine.subtract_with_carry(-1);
    assert_eq!(machine.registers.accumulator, -128);
    assert_eq!(machine.registers.status.contains(PS_CARRY),    true);
    assert_eq!(machine.registers.status.contains(PS_ZERO),     false);
    assert_eq!(machine.registers.status.contains(PS_NEGATIVE), true);
    assert_eq!(machine.registers.status.contains(PS_OVERFLOW), true);

    machine.execute_instruction((Instruction::CLC, OpInput::UseImplied));
    machine.registers.accumulator = -64;
    machine.subtract_with_carry(64);
    assert_eq!(machine.registers.accumulator, 127);
    assert_eq!(machine.registers.status.contains(PS_CARRY),    false);
    assert_eq!(machine.registers.status.contains(PS_ZERO),     false);
    assert_eq!(machine.registers.status.contains(PS_NEGATIVE), false);
    assert_eq!(machine.registers.status.contains(PS_OVERFLOW), true);

    machine.execute_instruction((Instruction::SEC, OpInput::UseImplied));
    machine.registers.accumulator = 0;
    machine.subtract_with_carry(-128);
    assert_eq!(machine.registers.accumulator, -128);
    assert_eq!(machine.registers.status.contains(PS_CARRY),    true);
    assert_eq!(machine.registers.status.contains(PS_ZERO),     false);
    assert_eq!(machine.registers.status.contains(PS_NEGATIVE), true);
    assert_eq!(machine.registers.status.contains(PS_OVERFLOW), true);

    machine.execute_instruction((Instruction::CLC, OpInput::UseImplied));
    machine.registers.accumulator = 0;
    machine.subtract_with_carry(127);
    assert_eq!(machine.registers.accumulator, -128);
    assert_eq!(machine.registers.status.contains(PS_CARRY),    true);
    assert_eq!(machine.registers.status.contains(PS_ZERO),     false);
    assert_eq!(machine.registers.status.contains(PS_NEGATIVE), true);
    assert_eq!(machine.registers.status.contains(PS_OVERFLOW), false);
}

#[test]
fn decrement_memory_test() {
    let mut machine = Machine::new();
    let addr        = Address(0xA1B2);

    machine.memory.set_byte(addr, 5);

    machine.decrement_memory(addr);
    assert_eq!(machine.memory.get_byte(addr), 4);
    assert_eq!(machine.registers.status.contains(PS_ZERO),     false);
    assert_eq!(machine.registers.status.contains(PS_NEGATIVE), false);

    machine.decrement_memory(addr);
    assert_eq!(machine.memory.get_byte(addr), 3);
    assert_eq!(machine.registers.status.contains(PS_ZERO),     false);
    assert_eq!(machine.registers.status.contains(PS_NEGATIVE), false);

    machine.decrement_memory(addr);
    machine.decrement_memory(addr);
    machine.decrement_memory(addr);
    assert_eq!(machine.memory.get_byte(addr), 0);
    assert_eq!(machine.registers.status.contains(PS_ZERO),     true);
    assert_eq!(machine.registers.status.contains(PS_NEGATIVE), false);

    machine.decrement_memory(addr);
    assert_eq!(machine.memory.get_byte(addr) as i8, -1);
    assert_eq!(machine.registers.status.contains(PS_ZERO),     false);
    assert_eq!(machine.registers.status.contains(PS_NEGATIVE), true);
}

#[test]
fn logical_shift_right_test() {
    // Testing UseImplied version (which targets the accumulator) only, for now

    let mut machine = Machine::new();
    machine.execute_instruction((Instruction::LDA,
                                 OpInput::UseImmediate(0)));
    machine.execute_instruction((Instruction::LSR,
                                 OpInput::UseImplied));
    assert_eq!(machine.registers.accumulator, 0);
    assert_eq!(machine.registers.status.contains(PS_CARRY),    false);
    assert_eq!(machine.registers.status.contains(PS_ZERO),     true);
    assert_eq!(machine.registers.status.contains(PS_NEGATIVE), false);
    assert_eq!(machine.registers.status.contains(PS_OVERFLOW), false);

    machine.execute_instruction((Instruction::LDA,
                                 OpInput::UseImmediate(1)));
    machine.execute_instruction((Instruction::LSR,
                                 OpInput::UseImplied));
    assert_eq!(machine.registers.accumulator, 0);
    assert_eq!(machine.registers.status.contains(PS_CARRY),    true);
    assert_eq!(machine.registers.status.contains(PS_ZERO),     true);
    assert_eq!(machine.registers.status.contains(PS_NEGATIVE), false);
    assert_eq!(machine.registers.status.contains(PS_OVERFLOW), false);

    machine.execute_instruction((Instruction::LDA,
                                 OpInput::UseImmediate(255)));
    machine.execute_instruction((Instruction::LSR,
                                 OpInput::UseImplied));
    assert_eq!(machine.registers.accumulator, 0x7F);
    assert_eq!(machine.registers.status.contains(PS_CARRY),    true);
    assert_eq!(machine.registers.status.contains(PS_ZERO),     false);
    assert_eq!(machine.registers.status.contains(PS_NEGATIVE), false);
    assert_eq!(machine.registers.status.contains(PS_OVERFLOW), false);

    machine.execute_instruction((Instruction::LDA,
                                 OpInput::UseImmediate(254)));
    machine.execute_instruction((Instruction::LSR,
                                 OpInput::UseImplied));
    assert_eq!(machine.registers.accumulator, 0x7F);
    assert_eq!(machine.registers.status.contains(PS_CARRY),    false);
    assert_eq!(machine.registers.status.contains(PS_ZERO),     false);
    assert_eq!(machine.registers.status.contains(PS_NEGATIVE), false);
    assert_eq!(machine.registers.status.contains(PS_OVERFLOW), false);
}

#[test]
fn dec_x_test() {
    let mut machine = Machine::new();

    machine.dec_x();
    assert_eq!(machine.registers.index_x, -1);
    assert_eq!(machine.registers.status.contains(PS_CARRY),    false);
    assert_eq!(machine.registers.status.contains(PS_ZERO),     false);
    assert_eq!(machine.registers.status.contains(PS_NEGATIVE), true);
    assert_eq!(machine.registers.status.contains(PS_OVERFLOW), false);

    machine.dec_x();
    assert_eq!(machine.registers.index_x, -2);
    assert_eq!(machine.registers.status.contains(PS_CARRY),    false);
    assert_eq!(machine.registers.status.contains(PS_ZERO),     false);
    assert_eq!(machine.registers.status.contains(PS_NEGATIVE), true);
    assert_eq!(machine.registers.status.contains(PS_OVERFLOW), false);

    machine.load_x_register(5);
    machine.dec_x();
    assert_eq!(machine.registers.index_x, 4);
    assert_eq!(machine.registers.status.contains(PS_CARRY),    false);
    assert_eq!(machine.registers.status.contains(PS_ZERO),     false);
    assert_eq!(machine.registers.status.contains(PS_NEGATIVE), false);
    assert_eq!(machine.registers.status.contains(PS_OVERFLOW), false);

    machine.dec_x();
    machine.dec_x();
    machine.dec_x();
    machine.dec_x();

    assert_eq!(machine.registers.index_x, 0);
    assert_eq!(machine.registers.status.contains(PS_CARRY),    false);
    assert_eq!(machine.registers.status.contains(PS_ZERO),     true);
    assert_eq!(machine.registers.status.contains(PS_NEGATIVE), false);
    assert_eq!(machine.registers.status.contains(PS_OVERFLOW), false);

    machine.dec_x();
    assert_eq!(machine.registers.index_x, -1);
    assert_eq!(machine.registers.status.contains(PS_CARRY),    false);
    assert_eq!(machine.registers.status.contains(PS_ZERO),     false);
    assert_eq!(machine.registers.status.contains(PS_NEGATIVE), true);
    assert_eq!(machine.registers.status.contains(PS_OVERFLOW), false);
}

#[test]
fn jump_test() {
    let mut machine = Machine::new();
    let     addr    = Address(0xA1B1);

    machine.jump(addr);
    assert_eq!(machine.registers.program_counter, addr);
}

#[test]
fn branch_if_carry_clear_test() {
    let mut machine = Machine::new();

    machine.execute_instruction((Instruction::SEC, OpInput::UseImplied));
    machine.branch_if_carry_clear(Address(0xABCD));
    assert_eq!(machine.registers.program_counter, Address(0));

    machine.execute_instruction((Instruction::CLC, OpInput::UseImplied));
    machine.branch_if_carry_clear(Address(0xABCD));
    assert_eq!(machine.registers.program_counter, Address(0xABCD));
}

#[test]
fn branch_if_carry_set_test() {
    let mut machine = Machine::new();

    machine.execute_instruction((Instruction::CLC, OpInput::UseImplied));
    machine.branch_if_carry_set(Address(0xABCD));
    assert_eq!(machine.registers.program_counter, Address(0));

    machine.execute_instruction((Instruction::SEC, OpInput::UseImplied));
    machine.branch_if_carry_set(Address(0xABCD));
    assert_eq!(machine.registers.program_counter, Address(0xABCD));
}

#[test]
fn branch_if_equal_test() {
    let mut machine = Machine::new();

    machine.branch_if_equal(Address(0xABCD));
    assert_eq!(machine.registers.program_counter, Address(0));

    machine.registers.status.or(PS_ZERO);
    machine.branch_if_equal(Address(0xABCD));
    assert_eq!(machine.registers.program_counter, Address(0xABCD));
}

#[test]
fn branch_if_minus_test() {
    {
        let mut machine      = Machine::new();
        let registers_before = machine.registers;

        machine.branch_if_minus(Address(0xABCD));
        assert_eq!(machine.registers, registers_before);
        assert_eq!(machine.registers.program_counter, Address(0));
    }

    {
        let mut machine = Machine::new();

        machine.registers.status.or(PS_NEGATIVE);
        let registers_before = machine.registers;

        machine.branch_if_minus(Address(0xABCD));
        assert_eq!(machine.registers.status, registers_before.status);
        assert_eq!(machine.registers.program_counter, Address(0xABCD));
    }
}

#[test]
fn branch_if_positive_test() {
    let mut machine = Machine::new();

    machine.registers.status.insert(PS_NEGATIVE);
    machine.branch_if_positive(Address(0xABCD));
    assert_eq!(machine.registers.program_counter, Address(0));

    machine.registers.status.remove(PS_NEGATIVE);
    machine.branch_if_positive(Address(0xABCD));
    assert_eq!(machine.registers.program_counter, Address(0xABCD));
}

#[test]
fn branch_if_overflow_clear_test() {
    let mut machine = Machine::new();

    machine.registers.status.insert(PS_OVERFLOW);
    machine.branch_if_overflow_clear(Address(0xABCD));
    assert_eq!(machine.registers.program_counter, Address(0));

    machine.registers.status.remove(PS_OVERFLOW);
    machine.branch_if_overflow_clear(Address(0xABCD));
    assert_eq!(machine.registers.program_counter, Address(0xABCD));
}

#[test]
fn branch_if_overflow_set_test() {
    let mut machine = Machine::new();

    machine.branch_if_overflow_set(Address(0xABCD));
    assert_eq!(machine.registers.program_counter, Address(0));

    machine.registers.status.insert(PS_OVERFLOW);
    machine.branch_if_overflow_set(Address(0xABCD));
    assert_eq!(machine.registers.program_counter, Address(0xABCD));
}

#[cfg(test)]
fn compare_test_helper<F> (
    compare:          &mut F,
    load_instruction: Instruction
) where F: FnMut(&mut Machine, u8)
{
    let mut machine = Machine::new();

    machine.execute_instruction(
        (load_instruction, OpInput::UseImmediate(127))
    );

    compare(&mut machine, 127);
    assert!( machine.registers.status.contains(PS_ZERO    ));
    assert!( machine.registers.status.contains(PS_CARRY   ));
    assert!(!machine.registers.status.contains(PS_NEGATIVE));


    machine.execute_instruction(
        (load_instruction, OpInput::UseImmediate(127))
    );

    compare(&mut machine, 1);
    assert!(!machine.registers.status.contains(PS_ZERO    ));
    assert!( machine.registers.status.contains(PS_CARRY   ));
    assert!(!machine.registers.status.contains(PS_NEGATIVE));


    machine.execute_instruction(
        (load_instruction, OpInput::UseImmediate(1))
    );

    compare(&mut machine, 2);
    assert!(!machine.registers.status.contains(PS_ZERO    ));
    assert!(!machine.registers.status.contains(PS_CARRY   ));
    assert!( machine.registers.status.contains(PS_NEGATIVE));


    machine.execute_instruction(
        (load_instruction, OpInput::UseImmediate(20))
    );

    compare(&mut machine, -50);
    assert!(!machine.registers.status.contains(PS_ZERO    ));
    assert!(!machine.registers.status.contains(PS_CARRY   ));
    assert!(!machine.registers.status.contains(PS_NEGATIVE));


    machine.execute_instruction(
        (load_instruction, OpInput::UseImmediate(1))
    );

    compare(&mut machine, -1);
    assert!(!machine.registers.status.contains(PS_ZERO    ));
    assert!(!machine.registers.status.contains(PS_CARRY   ));
    assert!(!machine.registers.status.contains(PS_NEGATIVE));


    machine.execute_instruction(
        (load_instruction, OpInput::UseImmediate(127))
    );

    compare(&mut machine, -128);
    assert!(!machine.registers.status.contains(PS_ZERO    ));
    assert!(!machine.registers.status.contains(PS_CARRY   ));
    assert!( machine.registers.status.contains(PS_NEGATIVE));
}

#[test]
fn compare_with_a_register_test() {
    compare_test_helper(
        &mut |machine: &mut Machine, val: u8| {
            machine.compare_with_a_register(val);
        },
        Instruction::LDA
    );
}

#[test]
fn compare_with_x_register_test() {
    compare_test_helper(
        &mut |machine: &mut Machine, val: u8| {
            machine.compare_with_x_register(val);
        },
        Instruction::LDX
    );
}

#[test]
fn compare_with_y_register_test() {
    compare_test_helper(
        &mut |machine: &mut Machine, val: u8| {
            machine.compare_with_y_register(val);
        },
        Instruction::LDY
    );
}

#[test]
fn exclusive_or_test() {
    let mut machine = Machine::new();

    for a_before in 0us..256 {
        for val in 0us..256 {
            machine.execute_instruction(
                (Instruction::LDA, OpInput::UseImmediate(a_before as u8))
            );

            machine.exclusive_or(val as u8);

            let a_after = a_before ^ val;
            assert_eq!(machine.registers.accumulator, a_after as i8);

            if a_after == 0 {
                assert!(machine.registers.status.contains(PS_ZERO));
            } else {
                assert!(!machine.registers.status.contains(PS_ZERO));
            }

            if (a_after as i8) < 0 {
                assert!(machine.registers.status.contains(PS_NEGATIVE));
            } else {
                assert!(!machine.registers.status.contains(PS_NEGATIVE));
            }
        }
    }
}

#[test]
fn inclusive_or_test() {
    let mut machine = Machine::new();

    for a_before in 0us..256 {
        for val in 0us..256 {
            machine.execute_instruction(
                (Instruction::LDA, OpInput::UseImmediate(a_before as u8))
            );

            machine.inclusive_or(val as u8);

            let a_after = a_before | val;
            assert_eq!(machine.registers.accumulator, a_after as i8);

            if a_after == 0 {
                assert!(machine.registers.status.contains(PS_ZERO));
            } else {
                assert!(!machine.registers.status.contains(PS_ZERO));
            }

            if (a_after as i8) < 0 {
                assert!(machine.registers.status.contains(PS_NEGATIVE));
            } else {
                assert!(!machine.registers.status.contains(PS_NEGATIVE));
            }
        }
    }
}<|MERGE_RESOLUTION|>--- conflicted
+++ resolved
@@ -35,10 +35,7 @@
 use registers::{ PS_NEGATIVE, PS_DECIMAL_MODE, PS_OVERFLOW, PS_ZERO, PS_CARRY,
                  PS_DISABLE_INTERRUPTS };
 
-<<<<<<< HEAD
-=======
 #[derive(Copy)]
->>>>>>> 7210ee7d
 pub struct Machine {
     pub registers:    Registers,
     pub memory:       Memory,
